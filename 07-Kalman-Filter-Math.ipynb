--- conflicted
+++ resolved
@@ -1668,62 +1668,7 @@
    "name": "python",
    "nbconvert_exporter": "python",
    "pygments_lexer": "ipython3",
-<<<<<<< HEAD
-   "version": "3.6.10"
-  },
-  "nbdime-conflicts": {
-   "local_diff": [
-    {
-     "diff": [
-      {
-       "diff": [
-        {
-         "diff": [
-          {
-           "key": 4,
-           "op": "addrange",
-           "valuelist": "10"
-          },
-          {
-           "key": 4,
-           "length": 1,
-           "op": "removerange"
-          }
-         ],
-         "key": 0,
-         "op": "patch"
-        }
-       ],
-       "key": "version",
-       "op": "patch"
-      }
-     ],
-     "key": "language_info",
-     "op": "patch"
-    }
-   ],
-   "remote_diff": [
-    {
-     "diff": [
-      {
-       "diff": [
-        {
-         "key": 0,
-         "length": 1,
-         "op": "removerange"
-        }
-       ],
-       "key": "version",
-       "op": "patch"
-      }
-     ],
-     "key": "language_info",
-     "op": "patch"
-    }
-   ]
-=======
    "version": "3.7.6"
->>>>>>> 6dee5a90
   }
  },
  "nbformat": 4,
